--- conflicted
+++ resolved
@@ -8,15 +8,7 @@
   def project do
     [
       app: :plug_amqp,
-<<<<<<< HEAD
-      version: "2.0.3",
-      build_path: "../../_build",
-      config_path: "../../config/config.exs",
-      deps_path: "../../deps",
-      lockfile: "../../mix.lock",
-=======
       version: @version,
->>>>>>> d296dee8
       elixir: "~> 1.12",
       deps: deps(),
       package: package(),
